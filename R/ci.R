--- conflicted
+++ resolved
@@ -221,13 +221,8 @@
         })
         if (any(lub["inverted",]==1)) { # if for any given level the confidence interval is inverted (Case 2)
             warning(paste0("For level(s) ", toString(unlist(level)[which(lub["inverted",]==1)]), ", the constructed confidence is of the form (-Inf, bound_1) U (bound_2, Inf)."), call.=FALSE)
-<<<<<<< HEAD
         } else { # otherwise, remove the "inverted" column -> this operation is no longer conducted as of Jan 15, 2015
             # lub <- lub[-4,] # this operation is no longer conducted
-=======
-        } else { # otherwise, remove the "inverted" column
-            ##lub <- lub[-4,] # "inverted" is no longer removed
->>>>>>> 7abeaef3
         }
         out <- list(regression_estimates=list(a=Ahat[1], b=Ahat[2], c=Ahat[3], sigma_sq=sigsqhat),
             meta_model_MLE_for_MESLE=c(MESLE=MESLEhat),
@@ -324,13 +319,8 @@
         })
         if (any(lub["inverted",]==1)) { # if for any given level the confidence interval is inverted (Case 2)
             warning(paste0("For level(s) ", toString(unlist(level)[which(lub["inverted",]==1)]), ", the constructed confidence is of the form (-Inf, bound_1) U (bound_2, Inf)."), call.=FALSE)
-<<<<<<< HEAD
         } else { # otherwise, remove the "inverted" column -> This operation is no longer conducted as of Jan 15, 2015.
             # lub <- lub[-4,] # This operation is no longer conducted.
-=======
-        } else { # otherwise, remove the "inverted" column
-            ##lub <- lub[-4,] # "inverted" is no longer removed
->>>>>>> 7abeaef3
         }
         out <- list(regression_estimates=list(a=Ahat[1], b=Ahat[2], c=Ahat[3], sigma_sq=sigsqhat),
             meta_model_MLE_for_parameter=c(parameter=thetastarhat, K1=K1hat, K2=K2hat, error_variance=sigsqhat_lan),
